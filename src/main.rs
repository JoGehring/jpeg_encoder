--- conflicted
+++ resolved
@@ -1,8 +1,4 @@
-<<<<<<< HEAD
-mod image;
-=======
 use crate::image::read_ppm_from_file;
->>>>>>> 1f8bdbe1
 
 mod image;
 fn main() {
