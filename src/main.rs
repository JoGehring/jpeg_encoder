#![allow(dead_code)]
// remove this once integrating - this is to avoid exessive and useless warnings for the time being

use ppm_parser::read_ppm_from_file;
use crate::dct::arai_dct;

/*
use crate::bit_stream::BitStream;
use crate::huffman::encode;
use crate::jpg_writer::write_dht_segment;
 */
mod image;
mod downsample;
mod ppm_parser;
mod bit_stream;
mod jpg_writer;
mod appendable_to_bit_stream;
mod huffman;
mod huffman_decoder;
mod utils;
mod package_merge;
mod dct;
mod arai;
mod parallel_dct;

fn main() {
    /*
    let mut image = read_ppm_from_file("test/dwsample-ppm-640.ppm");
    image.rgb_to_ycbcr();
    image.downsample(4, 2, 0);

    let mut target_stream = BitStream::open();
    jpg_writer::write_segment_to_stream(&mut target_stream, &image, jpg_writer::SegmentType::SOI);
    jpg_writer::write_segment_to_stream(&mut target_stream, &image, jpg_writer::SegmentType::APP0);
    jpg_writer::write_segment_to_stream(&mut target_stream, &image, jpg_writer::SegmentType::SOF0);

    let mut stream = BitStream::open();
    stream.append_byte(1);
    stream.append_byte(1);
    stream.append_byte(2);
    stream.append_byte(2);
    stream.append_byte(3);
    stream.append_byte(3);
    stream.append_byte(4);
    stream.append_byte(4);
    stream.append_byte(5);
    stream.append_byte(5);
    stream.append_byte(6);
    stream.append_byte(6);

    for _ in 0..7 {
        stream.append_byte(6);
    }
    for _ in 0..4 {
        stream.append_byte(3);
        stream.append_byte(4);
    }
    for _ in 0..2 {
        stream.append_byte(1);
        stream.append_byte(2);
    }
    for _ in 0..5 {
        stream.append_byte(5);
    }
    // let tree = parse_u8_stream(&mut stream);
    // println!("{:?}", tree);
    // package_merge_experimental(&mut stream, 3);
    let (_, code_map) = encode(&mut stream);
    write_dht_segment(&mut target_stream, 0, &code_map, false);

    jpg_writer::write_segment_to_stream(&mut target_stream, &image, jpg_writer::SegmentType::EOI);
    target_stream.flush_to_file("test/test_result.jpg");
    */

    let image = read_ppm_from_file("test/valid_test_8x8.ppm");
    let (y, cb, cr) = crate::parallel_dct::dct(&image);
    println!("{:?}", y);

    let (y_m, cb_m, cr_m) = image.to_matrices();
<<<<<<< HEAD
    println!("{:?}", dct::dct::arai_dct(&y_m[0]));
    println!("{:?}", dct::dct::arai_dct(&cb_m[0]));
    println!("{:?}", dct::dct::arai_dct(&cr_m[0]));
=======
    println!("{:?}", arai_dct(&y_m[0]))
>>>>>>> d5961f20
}<|MERGE_RESOLUTION|>--- conflicted
+++ resolved
@@ -77,11 +77,5 @@
     println!("{:?}", y);
 
     let (y_m, cb_m, cr_m) = image.to_matrices();
-<<<<<<< HEAD
-    println!("{:?}", dct::dct::arai_dct(&y_m[0]));
-    println!("{:?}", dct::dct::arai_dct(&cb_m[0]));
-    println!("{:?}", dct::dct::arai_dct(&cr_m[0]));
-=======
     println!("{:?}", arai_dct(&y_m[0]))
->>>>>>> d5961f20
 }