<<<<<<< HEAD
/// Clear the last n bytes of the value.
/// TODO: find a better/not ugly way to do this.
/// 
/// # Arguments
/// 
/// * `value`: The value to work on.
/// * `n`: The amount of bytes to clear.
/// 
/// # Example
/// 
/// ```
/// let result = clear_last_n_bytes(7, 2);
/// assert_eq!(4, result);
/// ```
fn clear_last_n_bytes(value: u8, n: u8) -> u8 {
    let to_and = match n {
        0 => 0b11111111,
        1 => 0b11111110,
        2 => 0b11111100,
        3 => 0b11111000,
        4 => 0b11110000,
        5 => 0b11100000,
        6 => 0b11000000,
        7 => 0b10000000,
        _ => 0,
    };
    value & to_and
}

/// Clear the first n bytes of the value.
/// TODO: find a better/not ugly way to do this.
/// 
/// # Arguments
/// 
/// * `value`: The value to work on.
/// * `n`: The amount of bytes to clear.
/// 
/// # Example
/// 
/// ```
/// let result = clear_first_n_bytes(255, 2);
/// assert_eq!(63, result);
/// ```
fn clear_first_n_bytes(value: u8, n: u8) -> u8 {
    let to_and = match n {
        0 => 0b11111111,
        1 => 0b01111111,
        2 => 0b00111111,
        3 => 0b00011111,
        4 => 0b00001111,
        5 => 0b00000111,
        6 => 0b00000011,
        7 => 0b00000001,
        _ => 0,
    };
    value & to_and
}

=======
use std::fs;
>>>>>>> da87def3

#[derive(Clone, Debug, PartialEq)]
struct BitStream {
    data: Vec<u8>,
    bits_in_last_byte: u8,
}

impl BitStream {
    /// Open a bit stream.
    ///
    /// # Example
    ///
    /// ```
    /// let stream = BitStream::open();
    /// ```
    pub fn open() -> BitStream {
        BitStream {
            ..Default::default()
        }
    }

    /// Append a bit of data to this bit stream.
    ///
    /// # Arguments
    ///
    /// * value: Whether to append a 1 or 0.
    ///
    /// # Example
    ///
    /// ```
    /// let stream = BitStream::open();
    /// stream.append_bit(true);
    /// ```
    pub fn append_bit(&mut self, value: bool) {
        if self.bits_in_last_byte == 8 {
            self.data.push(0);
            self.bits_in_last_byte = 0;
        }
        self.shift_and_add_to_last_byte(u8::from(value), 1);
    }

    /// Append a byte of data to this bit stream.
    /// TODO: Perhaps also add a generic function to append
    /// integers of any size?
    ///
    /// # Arguments
    ///
    /// * value: The data to append.
    ///
    /// # Example
    ///
    /// ```
    /// let stream = BitStream.open();
    /// stream.append_byte(244);
    /// ```
    pub fn append_byte(&mut self, value: u8) {
        // if the last byte in the stream is full, we can just append this one
        if self.bits_in_last_byte == 8 {
            self.data.push(value);
            return;
        }
        let upper_value = clear_last_n_bytes(value, self.bits_in_last_byte) >> self.bits_in_last_byte;
        let previous_bits_in_last_byte = self.bits_in_last_byte;
        self.shift_and_add_to_last_byte(upper_value, 8 - self.bits_in_last_byte);

        let lower_value = clear_first_n_bytes(value, 8 - previous_bits_in_last_byte);
        self.data.push(lower_value);
        self.bits_in_last_byte = previous_bits_in_last_byte;
    }

    /// Shift the last byte and then add the provided value to it.
    /// This should be used to write data to the stream.
    /// TODO: proper doc comment
    fn shift_and_add_to_last_byte(&mut self, value: u8, shift: u8) {
        let mut last_byte = self.data[self.data.len() - 1];
        last_byte = last_byte << shift;
        last_byte += value;
        let index = self.data.len() - 1;
        self.data[index] = last_byte;
        self.bits_in_last_byte += shift;
    }

    /// Flush the bit stream to a file.
    ///
    /// # Arguments
    ///
    /// * filename: The name of the file to write to.
    ///
    /// # Example
    ///
    /// ```
    /// let stream = BitStream.open();
    /// stream.append_bit(true);
    /// stream.append_bit(false);
    /// stream.flush_to_file("test.bin");
    /// ```
    pub fn flush_to_file(&self, filename: &str) -> std::io::Result<()> {
        fs::write(filename, &self.data)
    }
}

impl Default for BitStream {
    fn default() -> BitStream {
        BitStream {
            data: vec![],
            bits_in_last_byte: 8,
        }
    }
}

#[cfg(test)]
mod tests {
    use std::fs;

    use super::BitStream;

    #[test]
    fn test_flush_to_file() -> std::io::Result<()> {
        let stream = BitStream {
            data: vec![0b10101010, 0b01010101],
            bits_in_last_byte: 0,
        };
        let filename = "test.bin";
        stream.flush_to_file(filename)?;

        let contents = fs::read(filename)?;
        assert_eq!(vec![0b10101010, 0b01010101], contents);

        // Clean up the file
        fs::remove_file(filename)?;

        Ok(())
    }

    #[test]
    fn test_append_bits() {
        let mut stream = BitStream::open();
        stream.append_bit(true);
        stream.append_bit(false);
        stream.append_bit(true);
        stream.append_bit(true);
        assert_eq!(11, stream.data[0]);
    }

    #[test]
    fn test_append_bytes() {
        let mut stream = BitStream::open();
        stream.append_byte(44);
        stream.append_byte(231);
        assert_eq!(vec![44, 231], stream.data);
    }

    #[test]
    fn test_append_bits_and_bytes() {
        let mut stream = BitStream::open();
        stream.append_byte(44);
        stream.append_bit(false);
        stream.append_bit(true);
        stream.append_byte(255);
        assert_eq!(vec![44, 127, 3], stream.data)
    }
}<|MERGE_RESOLUTION|>--- conflicted
+++ resolved
@@ -1,4 +1,5 @@
-<<<<<<< HEAD
+use std::fs;
+
 /// Clear the last n bytes of the value.
 /// TODO: find a better/not ugly way to do this.
 /// 
@@ -57,10 +58,6 @@
     value & to_and
 }
 
-=======
-use std::fs;
->>>>>>> da87def3
-
 #[derive(Clone, Debug, PartialEq)]
 struct BitStream {
     data: Vec<u8>,
